(ns aerospike.transact
  "Tests MRTs"
  (:require [aerospike.support :as s]
            [clojure.tools.logging :refer [debug info warn]]
            [jepsen
             [client :as client]
             [independent :as independent]]
            [jepsen.tests.cycle
             [wr :as rw]
             [append :as la]])
  (:import (com.aerospike.client Txn
                                 AerospikeException
                                 AerospikeException$Commit
                                ;;  CommitError
                                 CommitStatus)))


(def txn-set "Set Name for Txn Test" "entries")

(defn txn-wp [tid]
  (let [p (s/write-policy)]
    (set! (.txn p) tid)
    p))

(defn mop!
  "Given a client, transaction-id, and micro-operation,
   Executes micro-op invocation & Returns the completed micro-op."
  [conn tid [f k v]]
  [f k (case f
         :r (-> conn
                (s/fetch s/ans txn-set k tid)
                :bins
                :value
                (or []))
         :w (do
              (let [wp (txn-wp tid)]
                (s/put! conn wp s/ans txn-set k {:value v}))
              v)
         :append (let [wp (txn-wp tid)]
                   (s/list-append! conn wp s/ans txn-set k {:value v})
                   v))])

(defrecord TranClient [client namespace set]
  client/Client
  (open! [this _ node]
    (assoc this :client (s/connect node)))
  (setup! [this _] this)
  (invoke! [this test op]
    (info "Invoking" op)
    (if (= (:f op) :txn)
      (s/with-modern-errors op
        (let [tid (Txn.)
              txn' (atom nil)
              cs (atom nil)]
          (try
            (let [txn (:value op)
                  txn-res (mapv (partial mop! client tid) txn)]
              (reset! txn' txn-res)
           ;; (info "TRANSACTION!" tid "begin")
              (info "Txn: " (.getId tid) " ..DONE!")
              (reset! cs (.commit client tid))

              (if (not (= @cs CommitStatus/ALREADY_ATTEMPTED))
                (assoc op :type :ok :value @txn')
                (do (info "}> !! DOUBLE-COMMIT !! <{  (" @cs ")") (assoc op :type :fail, :error :commit))))
<<<<<<< HEAD
=======
            (catch AerospikeException$Commit e#
              (info "Encountered Commit Error! >> InDoubt:" (.getInDoubt e#) (.getResultCode e#) (.getMessage e#))
              (if (.getInDoubt e#)
                (assoc op :type :info, :error :commit)
                (assoc op :type :fail, :error :commit)
                ))
                ;; (do (info "FAILURE COMMITTING") (assoc op :type :fail, :error :commit)))
>>>>>>> bc0f9eeb
            (catch AerospikeException e#
              (info "Exception caught:" (.getResultCode e#) (.getMessage e#))
              (info "Aborting..")
              (.abort client tid)
              (case (.getResultCode e#)
                29 (assoc op :type :fail, :error :MRT-blocked)
                30 (assoc op :type :fail, :error :read-verify)
                31 (assoc op :type :fail, :error :expired)
                (throw e#))))))
      (info "REGULAR OP!")  ; Should never happen with txn test workloads 
    ))
  (teardown! [_ test])
  (close! [this test]
    (s/close client)))


(defn workload 
  ([]
   {:client (TranClient. nil s/ans "vals")
    :checker (rw/checker)
    :generator (rw/gen {:key-dist :uniform, :key-count 3})})
  ([opts]
   {:client (TranClient. nil s/ans "vals")
    :checker (rw/checker)
    :generator (rw/gen
                {:key-dist        (:key-dist opts :uniform),
                 :key-count       (:key-count opts 3)
                 :min-txn-length  (:min-txn-length opts 1)
                 :max-txn-length  (:max-txn-length opts 3)
                 :max-writes-per-key (:max-writes-per-key opts 32)})})
  )

(defn workload-ListAppend 
  ([]
   (workload-ListAppend {}))
  ([opts]
   {:client (TranClient. nil s/ans "vals")
    :checker (la/checker)
    :generator (la/gen 
                {:key-dist        (:key-dist opts :uniform), 
                 :key-count       (:key-count opts 3)
                 :min-txn-length  (:min-txn-length opts 1)
                 :max-txn-length  (:max-txn-length opts 3)
                 :max-writes-per-key (:max-writes-per-key opts 32)
                 })})
)<|MERGE_RESOLUTION|>--- conflicted
+++ resolved
@@ -63,8 +63,6 @@
               (if (not (= @cs CommitStatus/ALREADY_ATTEMPTED))
                 (assoc op :type :ok :value @txn')
                 (do (info "}> !! DOUBLE-COMMIT !! <{  (" @cs ")") (assoc op :type :fail, :error :commit))))
-<<<<<<< HEAD
-=======
             (catch AerospikeException$Commit e#
               (info "Encountered Commit Error! >> InDoubt:" (.getInDoubt e#) (.getResultCode e#) (.getMessage e#))
               (if (.getInDoubt e#)
@@ -72,7 +70,6 @@
                 (assoc op :type :fail, :error :commit)
                 ))
                 ;; (do (info "FAILURE COMMITTING") (assoc op :type :fail, :error :commit)))
->>>>>>> bc0f9eeb
             (catch AerospikeException e#
               (info "Exception caught:" (.getResultCode e#) (.getMessage e#))
               (info "Aborting..")
