(ns yugabyte.auto
  "Shared automation functions for configuring, starting and stopping nodes."
  (:require [clojure.tools.logging :refer :all]
            [clojure.string :as str]
            [clojure.pprint :refer [pprint]]
            [clj-http.client :as http]
            [dom-top.core :as dt]
            [jepsen.control :as c]
            [jepsen.db :as db]
            [jepsen.util :as util :refer [meh timeout]]
            [jepsen.control.net :as cn]
            [jepsen.control.util :as cu]
            [jepsen.os.debian :as debian]
            [jepsen.os.centos :as centos]
<<<<<<< HEAD
            [yugabyte.ycql.client]
            [yugabyte.ysql.client])
=======
            [yugabyte.ycql.client :as ycql.client]
            [yugabyte.ysql.client :as ysql.client]
            [slingshot.slingshot :refer [try+ throw+]])
>>>>>>> c6d3a65c
  (:import jepsen.os.debian.Debian
           jepsen.os.centos.CentOS))

(def dir
  "Where we unpack the Yugabyte package"
  "/home/yugabyte")

(def master-log-dir  (str dir "/master/logs"))
(def tserver-log-dir (str dir "/tserver/logs"))
(def installed-url-file (str dir "/installed-url"))

(def max-bump-time-ops-per-test
  "Upper bound on number of bump time ops per test, needed to estimate max
  clock skew between servers"
  100)

; OS-level polymorphic functions for Yugabyte
(defprotocol OS
  (install-python! [os]))

(extend-protocol OS
  Debian
  (install-python! [os]
    (debian/install [:python2.7]))

  CentOS
  (install-python! [os]
    ; TODO: figure out the yum invocation we need here
    ))

(defprotocol Auto
  (install!       [db test])
  (configure!     [db test node])
  (start-master!  [db test node])
  (start-tserver! [db test node])
  (stop-master!   [db])
  (stop-tserver!  [db])
  (wipe!          [db]))

(defn master-nodes
  "Given a test, returns the nodes we run masters on."
  [test]
  (let [nodes (take (:replication-factor test)
                    (:nodes test))]
    (assert (= (count nodes) (:replication-factor test))
            (str "We need at least "
                 (:replication-factor test)
                 " nodes as masters, but test only has nodes: "
                 (pr-str (:nodes test))))
    nodes))

(defn master-node?
  "Is this node a master?"
  [test node]
  (some #{node} (master-nodes test)))

(defn master-addresses
  "Given a test, returns a list of master addresses, like \"n1:7100,n2:7100,...
  \""
  [test]
  (assert (coll? (:nodes test)))
  (->> (master-nodes test)
       (take (:replication-factor test))
       (map #(str % ":7100"))
       (str/join ",")))

(defn yb-admin
  "Runs a yb-admin command on a node. Args are passed to yb-admin."
  [test & args]
  (apply c/exec (str dir "/bin/yb-admin")
         :--master_addresses (master-addresses test)
         args))

(defn list-all-masters
  "Asks a node to list all the masters it knows about."
  [test]
  (->> (yb-admin test :list_all_masters)
       (str/split-lines)
       rest
       (map (fn [line]
              (->> line
                   (re-find #"(\w+)\s+([^\s]+)\s+(\w+)\s+(\w+)")
                   next
                   (zipmap [:uuid :address :state :role]))))))

(defn list-all-tservers
  "Asks a node to list all the tservers it knows about."
  [test]
  (->> (yb-admin test :list_all_tablet_servers)
       (str/split-lines)
       rest
       (map (fn [line]
              (->> line
                   (re-find #"(\w+)\s+([^\s]+)")
                   next
                   (zipmap [:uuid :address]))))))

(defn await-masters
  "Waits until all masters for a test are online, according to this node."
  [test]
  (dt/with-retry [tries 20]
    (when (< 0 tries 20)
      (info "Waiting for masters to come online")
      (Thread/sleep 1000))

    (when (zero? tries)
      (throw (RuntimeException. "Giving up waiting for masters.")))

    (when-not (= (count (master-addresses test))
                 (->> (list-all-masters test)
                      (filter (comp #{"ALIVE"} :state))
                      count))
      (retry (dec tries)))

    :ready

    (catch RuntimeException e
      (condp re-find (.getMessage e)
        #"Timed out"                              (retry (dec tries))
        #"Leader not yet ready to serve requests" (retry (dec tries))
        (throw e)))))

(defn await-tservers
  "Waits until all tservers for a test are online, according to this node."
  [test]
  (dt/with-retry [tries 60]
    (when (< 0 tries)
      (info "Waiting for tservers to come online")
      (Thread/sleep 1000))

    (when (zero? tries)
      (throw (RuntimeException. "Giving up waiting for tservers.")))

    (when-not (= (count (:nodes test))
                 (->> (list-all-tservers test)
                      (filter (comp #{"ALIVE"} :state))
                      count))
      (retry (dec tries)))

    :ready

    (catch RuntimeException e
      (condp re-find (.getMessage e)
        #"Leader not yet ready to serve requests"   (retry (dec tries))
        #"This leader has not yet acquired a lease" (retry (dec tries))
        #"Could not locate the leader master"       (retry (dec tries))
        #"Leader not yet replicated NoOp"           (retry (dec tries))
        #"Not the leader"                           (retry (dec tries))
        (throw e)))))

(defn check-ysql
  "Connects to the YSQL interface and immediately disconnects. YB just...
  doesn't accept connections sometimes, so we use this to give up on the setup
  process if the cluster looks broken. Hack hack hack."
  [node]
  (try+
    (-> node
        ysql.client/open-conn
        ysql.client/close-conn)
    (catch [:type :connection-timed-out] e
      (throw+ {:type :jepsen.db/setup-failed}))))

(defn start! [db test node]
  "Start both master and tserver. Only starts master if this node is a master
  node. Waits for masters and tservers."
  (info "Starting master and tserver for" (name (:api test)) "API")
  (when (master-node? test node)
    (start-master! db test node)
    (await-masters test))

  (start-tserver! db test node)
  (await-tservers test)

  (if (= (:api test) :ycql)
    (yugabyte.ycql.client/await-setup node)
    ()) ; So far it looks like we don't need that for YSQL?
  :started)

(defn stop! [db test node]
  "Stop both master and tserver. Only stops master if this node needs to."
  (stop-tserver! db)
  (when (master-node? test node)
    (stop-master! db))
  :stopped)

(defn signal!
  "Sends a signal to a named process by signal number or name."
  [process-name signal]
  (meh (c/su (c/exec :pkill :--signal signal process-name)))
  :signaled)

(defn kill!
  "Kill a process forcibly."
  [process]
  (signal! process 9)
  (c/exec (c/lit (str "! ps -ce | grep " process)))
  (info process "killed")
  :killed)

(defn kill-tserver!
  "Kills the tserver"
  [db]
  (kill! "yb-tserver")
  (stop-tserver! db))

(defn kill-master!
  "Kills the master"
  [db]
  (kill! "yb-master")
  (stop-master! db))

(defn version
  "Returns a map of version information by calling `bin/yb-master --version`,
  including:

      :version
      :build
      :revision
      :build-type
      :timestamp"
  []
  (try
    (-> #"version (.+?) build (.+?) revision (.+?) build_type (.+?) built at (.+)"
        (re-find (c/exec (str dir "/bin/yb-master") :--version))
        next
        (->> (zipmap [:version :build :revision :build-type :timestamp])))
    (catch RuntimeException e
      ; Probably not installed
      )))

(defn get-installed-url
      "Returns URL from which YugaByte was installed on node"
      []
      (try
        (c/exec :cat installed-url-file)
        (catch RuntimeException e
          ; Probably not installed
          )))

(defn get-download-url
  "Returns URL to tarball for specific released version"
  [version]
  (str "https://downloads.yugabyte.com/yugabyte-" version "-linux.tar.gz"))

(defn log-files-without-symlinks
  "Takes a directory, and returns a list of logfiles in that direcory, skipping
  the symlinks which end in .INFO, .WARNING, etc."
  [dir]
  (remove (partial re-find #"\.(INFO|WARNING|ERROR)$")
          (try (cu/ls-full dir)
               (catch RuntimeException e nil))))

; Community-edition-specific files
(def ce-data-dir        (str dir "/data"))

(def ce-master-bin      (str dir "/bin/yb-master"))
(def ce-master-log-dir  (str ce-data-dir "/yb-data/master/logs"))
(def ce-master-logfile  (str ce-master-log-dir "/stdout"))
(def ce-master-pidfile  (str dir "/master.pid"))

(def ce-tserver-bin     (str dir "/bin/yb-tserver"))
(def ce-tserver-log-dir (str ce-data-dir "/yb-data/tserver/logs"))
(def ce-tserver-logfile (str ce-tserver-log-dir "/stdout"))
(def ce-tserver-pidfile (str dir "/tserver.pid"))

(def postgres-bin       (str dir "/postgres/bin/postgres"))

(defn ce-shared-opts
  "Shared options for both master and tserver"
  [node]
  [; Data files!
   :--fs_data_dirs         ce-data-dir

   ; Limit memory to 2GB
   :--memory_limit_hard_bytes 2147483648

   ; Fewer shards to improve perf
   :--yb_num_shards_per_tserver 4

   ; YB can do weird things with loopback interfaces, so... bind explicitly
   :--rpc_bind_addresses (cn/ip node)

   ; Seconds before declaring an unavailable node dead and initiating a raft
   ; membership change
<<<<<<< HEAD
   ;:--follower_unavailable_considered_failed_sec 10)

   ; Disable YugaByte call-home analytics
   :--callhome_enabled=false
=======
   ;:--follower_unavailable_considered_failed_sec 10
   ; Clock skew threshold
   ; :--max_clock_skew_usec 1
>>>>>>> c6d3a65c
   ])

(defn master-api-opts
  "API-specific options for master"
  [api node]
  (if (= api :ysql)
    [:--use_initial_sys_catalog_snapshot]
    []))

(defn tserver-api-opts
  "API-specific options for tserver"
  [api node]
  (if (= api :ysql)
    [:--start_pgsql_proxy
     :--pgsql_proxy_bind_address (cn/ip node)]
    []))

(def experimental-tuning-flags
  ; Speed up recovery from partitions and crashes. Right now it looks like
  ; these actually make the cluster slower to, or unable to, recover.
  [:--client_read_write_timeout_ms                2000
   :--leader_failure_max_missed_heartbeat_periods 2
   :--leader_failure_exp_backoff_max_delta_ms     5000
   :--rpc_default_keepalive_time_ms               5000
   :--rpc_connection_timeout_ms                   1500
   ])

<<<<<<< HEAD
=======
(def limits-conf
  "Ulimits, in the format for /etc/security/limits.conf."
  "
* hard nofile 1048576
* soft nofile 1048576")

>>>>>>> c6d3a65c
(defrecord YugaByteDB
  []
  Auto
  (install! [db test]
    (c/su
      (c/cd dir
            ; Post-install takes forever, so let's try and skip this on
            ; subsequent runs
            (let [url           (or (:url test) (get-download-url (:version test)))
                  installed-url (get-installed-url)]
              (when-not (= url installed-url)
                (info "Replacing version" installed-url "with" url)
                (install-python! (:os test))
                (assert (re-find #"Python 2\.7"
                                 (c/exec :python :--version (c/lit "2>&1"))))

                (info "Installing tarball")
                (cu/install-archive! url dir)
                (c/su (info "Post-install script")
                      (c/exec "./bin/post_install.sh")

                      (c/exec :echo url :>> installed-url-file)
                      (info "Done with setup")))))))

<<<<<<< HEAD
=======
  (configure! [db test node]
    ; YB will explode after creating just a handful of tables if we don't raise
    ; ulimits. This is sort of a hack; it won't take effect for the current
    ; session, but will on the second and subsequent runs. We can't run
    ; `ulimit` directly because the shell context doesn't carry over to
    ; subsequent commands. Should write a subshell exec thing to handle this at
    ; some point.
    (c/su (c/exec :echo limits-conf :> "/etc/security/limits.d/jepsen.conf")))

>>>>>>> c6d3a65c
  (start-master! [db test node]
    (c/su (c/exec :mkdir :-p ce-master-log-dir)
          (cu/start-daemon!
            {:logfile ce-master-logfile
             :pidfile ce-master-pidfile
             :chdir   dir}
            ce-master-bin
            (ce-shared-opts node)
            (when (:experimental-tuning-flags test)
              experimental-tuning-flags)
            :--master_addresses (master-addresses test)
            :--replication_factor (:replication-factor test)
            (master-api-opts (:api test) node)
            )))

  (start-tserver! [db test node]
<<<<<<< HEAD
    (c/su (c/exec :mkdir :-p ce-tserver-log-dir)
=======
    (c/su (info "ulimit\n" (c/exec :ulimit :-a))
          (c/exec :mkdir :-p ce-tserver-log-dir)
>>>>>>> c6d3a65c
          (cu/start-daemon!
            {:logfile ce-tserver-logfile
             :pidfile ce-tserver-pidfile
             :chdir   dir}
            ce-tserver-bin
            (ce-shared-opts node)
            (when (:experimental-tuning-flags test)
              experimental-tuning-flags)
            :--tserver_master_addrs (master-addresses test)
            ; Tracing
            :--enable_tracing
            :--rpc_slow_query_threshold_ms 1000
            :--load_balancer_max_concurrent_adds 10
            (tserver-api-opts (:api test) node)

            ; Heartbeats
            ;:--heartbeat_interval_ms 100
            ;:--heartbeat_rpc_timeout_ms 1500
            ;:--retryable_rpc_single_call_timeout_ms 2000
            ;:--rpc_connection_timeout_ms 1500
            ;:--leader_failure_exp_backoff_max_delta_ms 1000
            ;:--leader_failure_max_missed_heartbeat_period 3
            ;:--consensus_rpc_timeout_ms 300
            ;:--client_read_write_timeout_ms 6000
            )))

  (stop-master! [db]
    (c/su (cu/stop-daemon! ce-master-bin ce-master-pidfile)))

  (stop-tserver! [db]
    (c/su (cu/stop-daemon! ce-tserver-bin ce-tserver-pidfile))
<<<<<<< HEAD
    (c/su (cu/grepkill! postgres-bin)))
=======
    (c/su (cu/grepkill! "postgres")))
>>>>>>> c6d3a65c

  (wipe! [db]
    (c/su (c/exec :rm :-rf ce-data-dir)))

  db/DB
  (setup! [db test node]
    (install! db test)
<<<<<<< HEAD
    (start! db test node))
=======
    (configure! db test node)
    (start! db test node)
    (check-ysql node))
>>>>>>> c6d3a65c

  (teardown! [db test node]
    (stop! db test node)
    (wipe! db))

  db/Primary
  (setup-primary! [this test node]
    "Executed once on a first node in list (i.e. n1 by default) after per-node setup is done"
    ; NOOP placeholder, can be used to initialize cluster for different APIs
    )

  db/LogFiles
  (log-files [_ _ _]
    (concat [ce-master-logfile
             ce-tserver-logfile]
            (log-files-without-symlinks ce-master-log-dir)
            (log-files-without-symlinks ce-tserver-log-dir))))

(defn running-masters
  "Returns a list of nodes where master process is running."
  [nodes]
  (->> nodes
       (pmap (fn [node]
               (try
                 (let [is-running
                       (-> (str "http://" node ":7000/jsonmetricz")
                           (http/get)
                           :status
                           (= 200))]
                   [node is-running])
                 (catch Exception e [node false])
                 )))
       (filter second)
       (map first)))<|MERGE_RESOLUTION|>--- conflicted
+++ resolved
@@ -12,14 +12,9 @@
             [jepsen.control.util :as cu]
             [jepsen.os.debian :as debian]
             [jepsen.os.centos :as centos]
-<<<<<<< HEAD
-            [yugabyte.ycql.client]
-            [yugabyte.ysql.client])
-=======
             [yugabyte.ycql.client :as ycql.client]
             [yugabyte.ysql.client :as ysql.client]
             [slingshot.slingshot :refer [try+ throw+]])
->>>>>>> c6d3a65c
   (:import jepsen.os.debian.Debian
            jepsen.os.centos.CentOS))
 
@@ -285,35 +280,24 @@
 (def ce-tserver-logfile (str ce-tserver-log-dir "/stdout"))
 (def ce-tserver-pidfile (str dir "/tserver.pid"))
 
-(def postgres-bin       (str dir "/postgres/bin/postgres"))
-
 (defn ce-shared-opts
   "Shared options for both master and tserver"
   [node]
   [; Data files!
    :--fs_data_dirs         ce-data-dir
-
    ; Limit memory to 2GB
    :--memory_limit_hard_bytes 2147483648
-
    ; Fewer shards to improve perf
    :--yb_num_shards_per_tserver 4
-
    ; YB can do weird things with loopback interfaces, so... bind explicitly
    :--rpc_bind_addresses (cn/ip node)
-
    ; Seconds before declaring an unavailable node dead and initiating a raft
    ; membership change
-<<<<<<< HEAD
-   ;:--follower_unavailable_considered_failed_sec 10)
-
-   ; Disable YugaByte call-home analytics
-   :--callhome_enabled=false
-=======
    ;:--follower_unavailable_considered_failed_sec 10
    ; Clock skew threshold
    ; :--max_clock_skew_usec 1
->>>>>>> c6d3a65c
+   ; Disable YugaByte call-home analytics
+   :--callhome_enabled=false
    ])
 
 (defn master-api-opts
@@ -341,15 +325,12 @@
    :--rpc_connection_timeout_ms                   1500
    ])
 
-<<<<<<< HEAD
-=======
 (def limits-conf
   "Ulimits, in the format for /etc/security/limits.conf."
   "
 * hard nofile 1048576
 * soft nofile 1048576")
 
->>>>>>> c6d3a65c
 (defrecord YugaByteDB
   []
   Auto
@@ -374,8 +355,6 @@
                       (c/exec :echo url :>> installed-url-file)
                       (info "Done with setup")))))))
 
-<<<<<<< HEAD
-=======
   (configure! [db test node]
     ; YB will explode after creating just a handful of tables if we don't raise
     ; ulimits. This is sort of a hack; it won't take effect for the current
@@ -385,7 +364,6 @@
     ; some point.
     (c/su (c/exec :echo limits-conf :> "/etc/security/limits.d/jepsen.conf")))
 
->>>>>>> c6d3a65c
   (start-master! [db test node]
     (c/su (c/exec :mkdir :-p ce-master-log-dir)
           (cu/start-daemon!
@@ -402,12 +380,8 @@
             )))
 
   (start-tserver! [db test node]
-<<<<<<< HEAD
-    (c/su (c/exec :mkdir :-p ce-tserver-log-dir)
-=======
     (c/su (info "ulimit\n" (c/exec :ulimit :-a))
           (c/exec :mkdir :-p ce-tserver-log-dir)
->>>>>>> c6d3a65c
           (cu/start-daemon!
             {:logfile ce-tserver-logfile
              :pidfile ce-tserver-pidfile
@@ -439,11 +413,7 @@
 
   (stop-tserver! [db]
     (c/su (cu/stop-daemon! ce-tserver-bin ce-tserver-pidfile))
-<<<<<<< HEAD
-    (c/su (cu/grepkill! postgres-bin)))
-=======
     (c/su (cu/grepkill! "postgres")))
->>>>>>> c6d3a65c
 
   (wipe! [db]
     (c/su (c/exec :rm :-rf ce-data-dir)))
@@ -451,13 +421,9 @@
   db/DB
   (setup! [db test node]
     (install! db test)
-<<<<<<< HEAD
-    (start! db test node))
-=======
     (configure! db test node)
     (start! db test node)
     (check-ysql node))
->>>>>>> c6d3a65c
 
   (teardown! [db test node]
     (stop! db test node)
