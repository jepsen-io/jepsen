--- conflicted
+++ resolved
@@ -1,8 +1,4 @@
-<<<<<<< HEAD
-(defproject jepsen "0.3.5a-aerospike"
-=======
-(defproject jepsen "0.3.6-SNAPSHOT"
->>>>>>> 9f2e061a
+(defproject jepsen "0.3.6a-aerospike"
   :description "Distributed systems testing framework."
   :url         "https://jepsen.io"
   :license {:name "Eclipse Public License"
