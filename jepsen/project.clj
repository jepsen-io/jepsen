--- conflicted
+++ resolved
@@ -1,10 +1,5 @@
-<<<<<<< HEAD
-(defproject jepsen "0.1.10-yb-SNAPSHOT"
-  :description "Call Me Maybe: Network Partitions in Practice"
-=======
-(defproject jepsen "0.1.12-SNAPSHOT"
+(defproject jepsen "0.1.12-yb-SNAPSHOT"
   :description "Distributed systems testing framework."
->>>>>>> 4a35b604
   :license {:name "Eclipse Public License"
             :url  "http://www.eclipse.org/legal/epl-v10.html"}
   :dependencies [[org.clojure/clojure "1.9.0"]
@@ -14,13 +9,8 @@
                  [org.clojure/tools.cli "0.4.1"]
                  [clj-time "0.11.0"]
                  [jepsen.txn "0.1.0"]
-<<<<<<< HEAD
                  [knossos "0.3.4-yb-1" :exclusions [org.slf4j/slf4j-log4j12]]
                  [tea-time "1.0.0"]
-=======
-                 [knossos "0.3.3" :exclusions [org.slf4j/slf4j-log4j12]]
-                 [tea-time "1.0.1"]
->>>>>>> 4a35b604
                  [clj-ssh "0.5.14"]
                  [gnuplot "0.1.1"]
                  [http-kit "2.1.18"]
