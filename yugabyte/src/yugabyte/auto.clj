--- conflicted
+++ resolved
@@ -316,30 +316,6 @@
   (reify
     Auto
     (install! [db test]
-<<<<<<< HEAD
-      (c/cd dir
-            ; Post-install takes forever, so let's try and skip this on
-            ; subsequent runs
-            (let [url (or (:url test) (get-ce-url (:version test)))
-                  installed-url (get-installed-url)
-                  ]
-              (when-not (= url installed-url)
-                (info "Replacing version" installed-url "with" url)
-              (install-python! (:os test))
-              (assert (re-find #"Python 2\.7"
-                               (c/exec :python :--version (c/lit "2>&1"))))
-
-              (info "Installing tarball")
-                (cu/install-archive! url dir)
-              (c/su (info "Post-install script")
-                    (c/exec "./bin/post_install.sh")
-
-                      (c/exec :echo url (c/lit (str ">>" installed-url-file)))
-                      (info "Done with setup"))))))
-
-
-    (start-master! [db test]
-=======
       (c/su
         (c/cd dir
               ; Post-install takes forever, so let's try and skip this on
@@ -361,7 +337,6 @@
                         (info "Done with setup")))))))
 
     (start-master! [db test node]
->>>>>>> 33f05048
       (c/su (c/exec :mkdir :-p ce-master-log-dir)
             (cu/start-daemon!
               {:logfile ce-master-logfile
