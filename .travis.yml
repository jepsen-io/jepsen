language: clojure
lein: lein
dist: trusty
jdk:
   - oraclejdk8
branches:
  only:
    - master
    - master-yb
addons:
  apt:
    packages:
      - gnuplot
      - gnuplot-x11
      - python-pip
before_install:
  - cd ${TRAVIS_BUILD_DIR}/jepsen
<<<<<<< HEAD
script: |
  (
    set -euo pipefail
    pip install --user pycodestyle
    pycodestyle --max-line-length=100 ../yugabyte/run-jepsen.py
    lein do clean, test
  )

=======
script:
  - lein clean
  # Exclude namespaces importing rhizome.viz, because compiling those requires
  # X11. For full error message, see:
  # https://travis-ci.com/github/jepsen-io/jepsen/builds/161202862
  - lein eastwood '{:config-files [".eastwood.clj"], :exclude-namespaces [jepsen.tests.cycle.wr jepsen.tests.cycle.append]}'
  - lein test
>>>>>>> 54387e0a
notifications:
  email:
    on_success: never
    on_failure: never<|MERGE_RESOLUTION|>--- conflicted
+++ resolved
@@ -15,24 +15,20 @@
       - python-pip
 before_install:
   - cd ${TRAVIS_BUILD_DIR}/jepsen
-<<<<<<< HEAD
-script: |
+script:
+  - |
   (
     set -euo pipefail
     pip install --user pycodestyle
     pycodestyle --max-line-length=100 ../yugabyte/run-jepsen.py
-    lein do clean, test
   )
-
-=======
-script:
   - lein clean
   # Exclude namespaces importing rhizome.viz, because compiling those requires
   # X11. For full error message, see:
   # https://travis-ci.com/github/jepsen-io/jepsen/builds/161202862
   - lein eastwood '{:config-files [".eastwood.clj"], :exclude-namespaces [jepsen.tests.cycle.wr jepsen.tests.cycle.append]}'
   - lein test
->>>>>>> 54387e0a
+
 notifications:
   email:
     on_success: never
